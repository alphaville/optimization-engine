--- conflicted
+++ resolved
@@ -73,10 +73,6 @@
             gamma: 0.0,
             tolerance,
             norm_gamma_fpr: std::f64::INFINITY,
-<<<<<<< HEAD
-=======
-            // TODO: change the following lines (issue #5)...
->>>>>>> a31ba157
             lbfgs: lbfgs::Lbfgs::new(problem_size, lbfgs_memory_size)
                 .with_cbfgs_alpha(DEFAULT_CBFGS_ALPHA)
                 .with_cbfgs_epsilon(DEFAULT_CBFGS_EPSILON)
