--- conflicted
+++ resolved
@@ -12,14 +12,11 @@
       Unreleased
      --------------------- -->
 ## [Unreleased]
-<<<<<<< HEAD
-=======
-
-### Changed
-
-* Removed unnecessary #[no_mangle] annotations
+
+### Changed
+
+* Removed unnecessary `#[no_mangle]` annotations
 * Took care of additional clippy warnings
->>>>>>> 6580b17f
 
 ### Added
 
