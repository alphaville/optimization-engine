#ifndef ICASADI_HEADER_SENTINEL
#define ICASADI_HEADER_SENTINEL

#include "icasadi_config.h"

extern int CASADI_COST_NAME(
        const double** arg,
        double** casadi_results,
        long long int* iw,
        double* w,
        void* mem);

extern int CASADI_GRAD_NAME(
        const double** arg,
        double** casadi_results,
        long long int* iw,
        double* w,
<<<<<<< HEAD
        void* mem);

extern int constraints_as_penalty(
        const double** arg, 
        double** res, 
        long long int* iw, 
        double* w, 
=======
>>>>>>> 5c96262a
        void* mem);

int icasadi_cost_(
        const double *u,
        const double *casadi_static_params,
        double* cost_value);

int icasadi_grad_(
        const double *u,
        const double *casadi_static_params,
        double* gradient);

<<<<<<< HEAD

int icasadi_constraints_as_penalty_(
        const double *u,
        const double *casadi_static_params,
        double* constraints);

=======
>>>>>>> 5c96262a
#endif<|MERGE_RESOLUTION|>--- conflicted
+++ resolved
@@ -4,46 +4,39 @@
 #include "icasadi_config.h"
 
 extern int CASADI_COST_NAME(
-        const double** arg,
-        double** casadi_results,
-        long long int* iw,
-        double* w,
-        void* mem);
+    const double **arg,
+    double **casadi_results,
+    long long int *iw,
+    double *w,
+    void *mem);
 
 extern int CASADI_GRAD_NAME(
-        const double** arg,
-        double** casadi_results,
-        long long int* iw,
-        double* w,
-<<<<<<< HEAD
-        void* mem);
+    const double **arg,
+    double **casadi_results,
+    long long int *iw,
+    double *w,
+    void *mem);
 
 extern int constraints_as_penalty(
-        const double** arg, 
-        double** res, 
-        long long int* iw, 
-        double* w, 
-=======
->>>>>>> 5c96262a
-        void* mem);
+    const double **arg,
+    double **res,
+    long long int *iw,
+    double *w,
+    void *mem);
 
 int icasadi_cost_(
-        const double *u,
-        const double *casadi_static_params,
-        double* cost_value);
+    const double *u,
+    const double *casadi_static_params,
+    double *cost_value);
 
 int icasadi_grad_(
-        const double *u,
-        const double *casadi_static_params,
-        double* gradient);
-
-<<<<<<< HEAD
+    const double *u,
+    const double *casadi_static_params,
+    double *gradient);
 
 int icasadi_constraints_as_penalty_(
-        const double *u,
-        const double *casadi_static_params,
-        double* constraints);
+    const double *u,
+    const double *casadi_static_params,
+    double *constraints);
 
-=======
->>>>>>> 5c96262a
 #endif