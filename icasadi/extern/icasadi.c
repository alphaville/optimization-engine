#include "icasadi.h"

int icasadi_cost_(
        const double *u,
        const double *casadi_static_params,
        double* cost_value)
{
    const double* casadi_arguments[2];
    casadi_arguments[0] = u;
    casadi_arguments[1] = casadi_static_params;
    return CASADI_COST_NAME(casadi_arguments, &cost_value, 0, 0, 0);
}

int icasadi_grad_(
        const double *u,
        const double *casadi_static_params,
        double* gradient)
{
    const double* casadi_arguments[2];
    casadi_arguments[0] = u;
    casadi_arguments[1] = casadi_static_params;
    return CASADI_GRAD_NAME(casadi_arguments, &gradient, 0, 0, 0);
<<<<<<< HEAD
}

int icasadi_constraints_as_penalty_(
        const double *u,
        const double *casadi_static_params,
        double* constraints)
{
    const double* casadi_arguments[2];
    casadi_arguments[0] = u;
    casadi_arguments[1] = casadi_static_params;
    return CASADI_CONSTRAINTS_AS_PENALTY_NAME(casadi_arguments, &constraints, 0, 0, 0);
=======
>>>>>>> 5c96262a
}<|MERGE_RESOLUTION|>--- conflicted
+++ resolved
@@ -1,37 +1,34 @@
 #include "icasadi.h"
 
 int icasadi_cost_(
-        const double *u,
-        const double *casadi_static_params,
-        double* cost_value)
+    const double *u,
+    const double *casadi_static_params,
+    double *cost_value)
 {
-    const double* casadi_arguments[2];
+    const double *casadi_arguments[2];
     casadi_arguments[0] = u;
     casadi_arguments[1] = casadi_static_params;
     return CASADI_COST_NAME(casadi_arguments, &cost_value, 0, 0, 0);
 }
 
 int icasadi_grad_(
-        const double *u,
-        const double *casadi_static_params,
-        double* gradient)
+    const double *u,
+    const double *casadi_static_params,
+    double *gradient)
 {
-    const double* casadi_arguments[2];
+    const double *casadi_arguments[2];
     casadi_arguments[0] = u;
     casadi_arguments[1] = casadi_static_params;
     return CASADI_GRAD_NAME(casadi_arguments, &gradient, 0, 0, 0);
-<<<<<<< HEAD
 }
 
 int icasadi_constraints_as_penalty_(
-        const double *u,
-        const double *casadi_static_params,
-        double* constraints)
+    const double *u,
+    const double *casadi_static_params,
+    double *constraints)
 {
-    const double* casadi_arguments[2];
+    const double *casadi_arguments[2];
     casadi_arguments[0] = u;
     casadi_arguments[1] = casadi_static_params;
     return CASADI_CONSTRAINTS_AS_PENALTY_NAME(casadi_arguments, &constraints, 0, 0, 0);
-=======
->>>>>>> 5c96262a
 }