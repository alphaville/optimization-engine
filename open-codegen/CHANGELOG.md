# Change Log

All notable changes to this project will be documented in this file.

The format is based on [Keep a Changelog](http://keepachangelog.com/)
and this project adheres to [Semantic Versioning](http://semver.org/).

Note: This is the Changelog file of `opengen` - the Python interface of OpEn

<<<<<<< HEAD
## [Unreleased]

### Added

* `# Safety` section in unsafe auto-generated Rust code

### Removed 

* Unnecessary `#[no_mangle]`s in auto-generated Rust code


## [0.6.5] - 2020-04-16
=======

## Unreleased

### Added

- Implementation/testing of projection on simplices (`simplex.py`) (addresses #234)


## [0.6.5] - 2020-10-21
>>>>>>> 864a1224

### Changed

* Include `VERSION` file in `MANIFEST.in` (included in Python package)


## [0.6.4] - 2020-10-21

### Added

* Accessing Rust from Python directly using PyO3 

### Fixed

* List of authors in `Cargo.toml` is generated properly
* Fixed bug when curvature is zero

### Changed

* `enable_tcp_interface` previously gave a `DeprecationWarning`; now it raises it. In a future version, it will be removed. 


## [0.6.3] - 2020-10-06

### Fixed

* Fixed bug #210: Cartesian products in code generation
* Fixed bug #211: `OptimizerTcpManager` and remote connections


## [0.6.2] - 2020-09-27

### Fixed

* Fixed issue with TCP connections in Release mode (PR #206)


## [0.6.1] - 2020-09-10

### Changed

* `OptimizerTcpManager`: ip and port can be set dynamically


## [0.6.0] - 2020-09-03

### Added 

* Support for half-spaces in problem constraints
* Added checks for `segments` in `CartesianProduct`

### Changed

* Dropping first argument in `Cartesian` (`dimension`) as it is unnecessary
* Documented class `CartesianProduct`
* Dropped `dimension` from constructor of `CartesianProduct` (breaking change)

### Fixed

* Issue #185: ROS config parameters are ignored


## [0.5.0] - 2020-05-12

### Fixed

* Prevent multiple log messages from printing
* Check if TCP port is available before starting server 

### Added

* Auto-generation of ROS packages
* Cost value at solution is returned

### Changed

* Reorganised template files into folders

### Removed


## [0.4.1] - 2020-04-13

### Fixed

* Project-specific `icasadi` dependency
* Project-specific `tcp_iface` TCP interface
* Fixed `lbfgs` typo

<<<<<<< HEAD
[Unreleased]: https://github.com/alphaville/optimization-engine/compare/master...opengen-0.6.5
=======
[0.6.6a1]: https://github.com/alphaville/optimization-engine/compare/opengen-0.6.5...opengen-0.6.6a1
>>>>>>> 864a1224
[0.6.5]: https://github.com/alphaville/optimization-engine/compare/opengen-0.6.4...opengen-0.6.5
[0.6.4]: https://github.com/alphaville/optimization-engine/compare/opengen-0.6.3...opengen-0.6.4
[0.6.3]: https://github.com/alphaville/optimization-engine/compare/opengen-0.6.2...opengen-0.6.3
[0.6.2]: https://github.com/alphaville/optimization-engine/compare/opengen-0.6.1...opengen-0.6.2
[0.6.1]: https://github.com/alphaville/optimization-engine/compare/opengen-v0.6.0...opengen-0.6.1
[0.6.0]: https://github.com/alphaville/optimization-engine/compare/opengen-v0.5.0...opengen-0.6.0
[0.5.0]: https://github.com/alphaville/optimization-engine/compare/opengen-0.4.1...opengen-v0.5.0
[0.4.1]: https://github.com/alphaville/optimization-engine/compare/opengen-0.4.1...master<|MERGE_RESOLUTION|>--- conflicted
+++ resolved
@@ -7,30 +7,20 @@
 
 Note: This is the Changelog file of `opengen` - the Python interface of OpEn
 
-<<<<<<< HEAD
+
 ## [Unreleased]
 
 ### Added
 
-* `# Safety` section in unsafe auto-generated Rust code
+* Implementation/testing of projection on simplices (`simplex.py`) (addresses #234)
+* `# Safety` section in auto-generated unsafe auto-generated Rust code
 
 ### Removed 
 
 * Unnecessary `#[no_mangle]`s in auto-generated Rust code
 
 
-## [0.6.5] - 2020-04-16
-=======
-
-## Unreleased
-
-### Added
-
-- Implementation/testing of projection on simplices (`simplex.py`) (addresses #234)
-
-
-## [0.6.5] - 2020-10-21
->>>>>>> 864a1224
+## [0.6.5] - 2021-04-16
 
 ### Changed
 
@@ -120,11 +110,7 @@
 * Project-specific `tcp_iface` TCP interface
 * Fixed `lbfgs` typo
 
-<<<<<<< HEAD
 [Unreleased]: https://github.com/alphaville/optimization-engine/compare/master...opengen-0.6.5
-=======
-[0.6.6a1]: https://github.com/alphaville/optimization-engine/compare/opengen-0.6.5...opengen-0.6.6a1
->>>>>>> 864a1224
 [0.6.5]: https://github.com/alphaville/optimization-engine/compare/opengen-0.6.4...opengen-0.6.5
 [0.6.4]: https://github.com/alphaville/optimization-engine/compare/opengen-0.6.3...opengen-0.6.4
 [0.6.3]: https://github.com/alphaville/optimization-engine/compare/opengen-0.6.2...opengen-0.6.3
