<<<<<<< HEAD
import opengen.constraints as constraints
import casadi.casadi as cs
import opengen.functions as fn
import opengen.config as cfg
import numpy as np
from ocp.optimal_control_problem import OptimalControlProblem
from ocp.ocp_builder import OCPBuilder
import matplotlib.pyplot as plt
from ocp.set_exclusion import ExclusionSet
from ocp.type_enums import *
import math
import sys

def plot_2D_circle(centre, radius):
    t = np.linspace(0, 2 * pi, 120)
    x_circle = centre[0] + radius * np.sin(t)
    y_circle = centre[1] + radius * np.cos(t)
    plt.plot(x_circle, y_circle)

def plot_2D_ballinf(centre, radius):
    xp = [centre[0] - radius, centre[0] + radius]
    yp = [centre[1] - radius, centre[1] + radius]
    x = np.concatenate((np.linspace(xp[0], xp[1], 120), np.array([xp[1]] * 120), np.linspace(xp[1], xp[0], 120), np.array([xp[0]] * 120)))
    y = np.concatenate((np.array([yp[1]] * 120), np.linspace(yp[1], yp[0], 120), np.array([yp[0]] * 120), np.linspace(yp[0], yp[1], 120)))
    plt.plot(x, y)

def plot_2D_box(xmin, xmax):
    xp = [xmin[0], xmax[0]]
    yp = [xmin[1], xmax[1]]
    x = np.concatenate((np.linspace(xp[0], xp[1], 120), np.array([xp[1]] * 120), np.linspace(xp[1], xp[0], 120), np.array([xp[0]] * 120)))
    y = np.concatenate((np.array([yp[1]] * 120), np.linspace(yp[1], yp[0], 120), np.array([yp[0]] * 120), np.linspace(yp[0], yp[1], 120)))
    plt.plot(x, y)

# Build parametric optimizer
# ------------------------------------
(nx, nu, N) = (4, 2, 30)

pi = round(math.pi, 2)

umin = [-3.0, -pi/6]
umax = [3.0, pi/6]

xmin = [-1000, -1000, -2*pi, -5.0]
xmax = [1000, 1000, 2*pi, 5.0]

u_set = [constraints.Rectangle(umin, umax)]*N

x_set = [constraints.Rectangle(xmin, xmax)]*N

def testcase_input_1():
    x_init_val = [-8.0, 3.0, 0.0, 1.0]
    x_ref_val = [0, 0, -pi/2, 0]

    c1_centre = [-1.5, 1.5]
    c1_radius = 0.5

    b1_centre = [-3.5, 0]
    b1_radius = 0.8

    b2_centre = [3.5, 0]
    b2_radius = 0.8

    return x_init_val, x_ref_val, c1_centre, c1_radius, b1_centre, b1_radius, b2_centre, b2_radius


def testcase_input_2():
    x_init_val = [-8.0, 4.0, 0.0, 1.0]
    x_ref_val = [0, 0, 0, 0]

    c1_centre = [-2.5, 2]
    c1_radius = 1

    b1_xmin=[-7, -1]
    b1_xmax=[-3, 1]

    b2_xmin=[3, -1]
    b2_xmax=[7, 1]

    return x_init_val, x_ref_val, c1_centre, c1_radius, b1_xmin, b1_xmax, b2_xmin, b2_xmax


def testcase_input_3():
    x_init_val = [-8.0, 5.0, 0.0, 1.0]
    x_ref_val = [0, 0, -pi/2, 0]

    c1_centre = [-1, 2]
    c1_radius = 1

    b1_xmin=[-5, -2]
    b1_xmax=[-3, 2]

    b2_xmin=[2, -2]
    b2_xmax=[4, 2]

    return x_init_val, x_ref_val, c1_centre, c1_radius, b1_xmin, b1_xmax, b2_xmin, b2_xmax

formulation = FormulationType.MULTIPLE_SHOOTING

solver_config = cfg.SolverConfiguration() \
                .with_preconditioning(True) \
                .with_optimized_initial_penalty(True)

# [x_init_val, x_ref_val, c1_centre, c1_radius, s1_centre, s1_radius, s2_centre, s2_radius, formulation] = testcase_input_1()
# [x_init_val, x_ref_val, c1_centre, c1_radius, b1_xmin, b1_xmax, b2_xmin, b2_xmax] = testcase_input_2()
[x_init_val, x_ref_val, c1_centre, c1_radius, b1_xmin, b1_xmax, b2_xmin, b2_xmax] = testcase_input_3()

test_name = (".\output\T3_Multiple_shooting_" if formulation is FormulationType.MULTIPLE_SHOOTING else ".\output\T3_Single_shooting_") + \
    "Pre_" + str(solver_config.preconditioning) + "_Init_" +str(solver_config.optimize_initial_penalty)
figure_name = test_name + ".png"
file_name = test_name + ".txt"
# file_name = ".\output\output_log.txt"

c1 = ExclusionSet(constraint=constraints.Ball2(center=c1_centre, radius=c1_radius), state_idx=[0, 1])
# b1 = ExclusionSet(constraint=constraints.BallInf(center=s1_centre, radius=s1_radius), state_idx=[0, 1])
# b2 = ExclusionSet(constraint=constraints.BallInf(center=s2_centre, radius=s2_radius), state_idx=[0, 1])
b1 = ExclusionSet(constraint=constraints.Rectangle(b1_xmin, b1_xmax), state_idx=[0, 1])
b2 = ExclusionSet(constraint=constraints.Rectangle(b2_xmin, b2_xmax), state_idx=[0, 1])

exclusion_set_list = [c1, b1, b2]

x_init = cs.SX.sym('x_init', nx)
ts = cs.SX.sym('ts', 1)
L = cs.SX.sym('L', 1)
alpha = cs.SX.sym('alpha', 1)
qp = cs.SX.sym('qp', 1)
qtheta = cs.SX.sym('qtheta', 1)
qv = cs.SX.sym('qv', 1)
ra = cs.SX.sym('ra', 1)
rdelta = cs.SX.sym('rdelta', 1)
qpN = cs.SX.sym('qpN', 1)
qthetaN = cs.SX.sym('qthetaN', 1)
qvN = cs.SX.sym('qvN', 1)
x_ref = cs.SX.sym('x_ref', nx)
p_symb = cs.vertcat(x_init, ts, L, alpha, qp, qtheta, qv, ra, rdelta, qpN, qthetaN, qvN, x_ref)

p_idx = {
    "x_init": 0,
    "ts": nx,
    "L": nx + 1,
    "alpha": nx + 2,
    "qp": nx + 3,
    "qtheta": nx + 4,
    "qv": nx + 5,
    "ra": nx + 6,
    "rdelta": nx + 7,
    "qpN": nx + 8,
    "qthetaN": nx + 9,
    "qvN": nx + 10,
    "x_ref": nx + 11
}

u_previous = [0]*nu

def system_dynamics_fn(x, u, p_symb):
    x_tp1 = [None]*nx
    L = p_symb[p_idx["L"]]
    ts = p_symb[p_idx["ts"]]
    alpha = p_symb[p_idx["alpha"]]

    if fn.is_symbolic(x) or fn.is_symbolic(u):
        x_tp1[0] = x[0] + ts * (x[3] * cs.cos(x[2]))
        x_tp1[1] = x[1] + ts * (x[3] * cs.sin(x[2]))
        x_tp1[2] = x[2] + ts * ((x[3] * cs.tan(u[1]))/L)
        x_tp1[3] = x[3] + ts * (alpha * (u[0] - x[3]))
    else:
        x_tp1[0] = x[0] + ts * (x[3] * np.cos(x[2]))
        x_tp1[1] = x[1] + ts * (x[3] * np.sin(x[2]))
        x_tp1[2] = x[2] + ts * ((x[3] * np.tan(u[1])) / L)
        x_tp1[3] = x[3] + ts * (alpha * (u[0] - x[3]))
    return x_tp1


def stage_cost_fn(x, u, p_symb):
    qp = p_symb[p_idx["qp"]]
    qtheta = p_symb[p_idx["qtheta"]]
    qv = p_symb[p_idx["qv"]]
    ra = p_symb[p_idx["ra"]]
    rdelta = p_symb[p_idx["rdelta"]]
    xref = p_symb[p_idx["x_ref"]]
    yref = p_symb[p_idx["x_ref"] + 1]
    thetaref = p_symb[p_idx["x_ref"] + 2]
    vref = p_symb[p_idx["x_ref"] + 3]
    global u_previous

    stage_cost = qp * ((x[0] - xref) ** 2 + (x[1] - yref) ** 2) \
                 + qtheta * (x[2] - thetaref) ** 2 \
                 + qv * (x[3] - vref) ** 2 \
                 + ra * (u[0] - u_previous[0]) ** 2 \
                 + rdelta * (u[1] - u_previous[1]) ** 2
    u_previous = u

    return stage_cost


def terminal_cost_fn(x, p_symb):
    qpN = p_symb[p_idx["qpN"]]
    qthetaN = p_symb[p_idx["qthetaN"]]
    qvN = p_symb[p_idx["qvN"]]
    xref = p_symb[p_idx["x_ref"]]
    yref = p_symb[p_idx["x_ref"] + 1]
    thetaref = p_symb[p_idx["x_ref"] + 2]
    vref = p_symb[p_idx["x_ref"] + 3]

    terminal_cost = qpN*((x[0]-xref)**2 + (x[1]-yref)**2) \
                    + qthetaN*(x[2]-thetaref)**2 \
                    + qvN*(x[3]-vref)**2

    return terminal_cost


user_ocp = OptimalControlProblem(p_symb, nx, nu, system_dynamics_fn, stage_cost_fn, terminal_cost_fn) \
    .with_horizon(N)\
    .with_formulation_type(formulation)\
    .with_input_constraint(u_set)\
    .with_state_constraint(x_set)\
    .with_exclusion_set(exclusion_set_list)

builder = OCPBuilder(user_ocp)\
            .with_build_interface(OcpInterfaceType.DIRECT) \
            .with_solver_config(solver_config)

=======
import sys
import os

import casadi.casadi as cs
import opengen as og

optimizers_dir = "my_optimizers"
optimizer_name = "rosenbrock"


def get_open_local_absolute_path():
    cwd = os.getcwd()
    return cwd.split('open-codegen')[0]


nu, np = 5, 2
u = cs.SX.sym("u", nu)  # decision variable (nu = 5)
p = cs.SX.sym("p", 2)  # parameter (np = 2)
phi = og.functions.rosenbrock(u, p) + 1500*cs.sum1(u)

# c_f1 = cs.vertcat(p[0] * u[0] - u[1], p[1]*u[2] - u[3] + 0.1)
c_f2 = cs.vertcat(0.2 + 1.5 * u[0] - u[1], u[2] - u[3] - 0.1)

bounds = og.constraints.Ball2(None, 1.5)
problem = og.builder.Problem(u, p, phi) \
    .with_penalty_constraints(c_f2)\
    .with_constraints(bounds)
meta = og.config.OptimizerMeta()\
    .with_optimizer_name(optimizer_name)

build_config = og.config.BuildConfiguration() \
    .with_build_directory(optimizers_dir) \
    .with_build_mode(og.config.BuildConfiguration.DEBUG_MODE) \
    .with_build_python_bindings() \
    .with_open_version(local_path=get_open_local_absolute_path())
solver_cfg = og.config.SolverConfiguration() \
    .with_tolerance(1e-6) \
    .with_max_inner_iterations(1000) \
    .with_max_outer_iterations(30) \
    .with_penalty_weight_update_factor(1.5) \
    .with_preconditioning(True)

builder = og.builder.OpEnOptimizerBuilder(problem,
                                          meta,
                                          build_config,
                                          solver_cfg)
>>>>>>> 6fc98ec5
builder.build()

def plot_solution(user_ocp, u_star, p_val):
    nx = user_ocp.nx
    nu = user_ocp.nu
    N = user_ocp.horizon

    ts = p_val[p_idx["ts"]]
    t_max = round(ts * (N-1), 3)
    time = np.linspace(0, t_max, N)
    ux = u_star[0:nu * N:nu]
    uy = u_star[1:nu * N:nu]

    plt.subplot(211)
    plt.plot(time, ux, '-o')
    plt.ylabel('acceleration')
    plt.subplot(212)
    plt.plot(time, uy, '-o')
    plt.ylabel('delta')
    plt.xlabel('Time')
    plt.show()

    z_star = [None] * (nx * (N + 1))
    z_star[:nx] = p_val[:nx]

    if user_ocp.formulation_type is FormulationType.MULTIPLE_SHOOTING:
        z_star[nx:] = u_star[nu * N:]
    elif user_ocp.formulation_type is FormulationType.SINGLE_SHOOTING:
        for t in range(N):
            z_star[nx * (t + 1):nx * (t + 2)] = user_ocp.sys_dyn_fn(z_star[nx * t:nx * (t + 1)],
                                                                    u_star[nu * t:nu * (t + 1)], p_val)

    # plot system states x, y and theta
    t_max = round(ts * N, 3)
    time = np.linspace(0, t_max, (N + 1))
    zx = z_star[0:nx * (N + 1):nx]
    zy = z_star[1:nx * (N + 1):nx]
    ztheta = z_star[2:nx * (N + 1):nx]
    zv = z_star[3:nx * (N + 1):nx]

    plt.subplot(211)
    plt.plot(time, zv, '-o')
    plt.ylabel('velocity')
    plt.subplot(212)
    plt.plot(time, ztheta, '-o')
    plt.ylabel('theta')
    plt.xlabel('Time')
    plt.show()

    plt.plot(zx, zy, '-o')
    plt.ylabel('y')
    plt.xlabel('x')

    plot_2D_circle(c1_centre, c1_radius)
    # plot_2D_ballinf(s1_centre, s1_radius)
    # plot_2D_ballinf(s2_centre, s2_radius)
    plot_2D_box(b1_xmin, b1_xmax)
    plot_2D_box(b2_xmin, b2_xmax)

    plt.arrow(zx[0], zy[0], np.cos(ztheta[0]) * 0.2, np.sin(ztheta[0]) * 0.2, head_width=.5, color=(0.8, 0, 0.2))
    plt.arrow(zx[-1], zy[-1], np.cos(ztheta[-1]) * 0.2, np.sin(ztheta[-1]) * 0.2, head_width=.5, color=(0.8, 0, 0.2))

    plt.xlim([-8.5,7.5])
    plt.ylim([-3,6])
    plt.gca().set_aspect('equal', adjustable='box')
    plt.savefig(figure_name, bbox_inches='tight')
    plt.show()


ts = 0.5
L = 2.5
alpha = 0.25
# (qp, qtheta, qv, ra, rdelta) = (18, 2, 5, 100, 30)
# (qpN, qthetaN, qvN) = (3000, 1000, 100)
# # (xref, yref, thetaref, vref) = (0, 0, 0, 0)
# # p_val = x_init_val + [ts, L, alpha, qp, qtheta, qv, ra, rdelta, qpN, qthetaN, qvN, xref, yref, thetaref, vref]

# u_star = builder.solve(p_val, print_result=True)
# plot_solution(user_ocp, u_star, p_val)


(qp, qtheta, qv, ra, rdelta) = (18, 2, 5, 10, 30)
(qpN, qthetaN, qvN) = (3000, 5000, 10)
p_val = x_init_val + [ts, L, alpha, qp, qtheta, qv, ra, rdelta, qpN, qthetaN, qvN] + x_ref_val

original_stdout = sys.stdout
with open(file_name, 'a') as f:
    sys.stdout = f

    if x_ref_val[2] == 0:
        print('\nTESTCASE 2')
    elif x_ref_val[2] == -pi/2:
        print('\nTESTCASE 3')
    print('Formulation: Multiple Shooting') if formulation is FormulationType.MULTIPLE_SHOOTING \
                                            else print('Formulation: Single Shooting')
    print('Preconditioning: ', solver_config.preconditioning)
    print('Optimized Initial Penalty: ', solver_config.optimize_initial_penalty)

    u_star = builder.solve(p_val, print_result=True)
    print('\n')
    sys.stdout = original_stdout
plot_solution(user_ocp, u_star, p_val)

<<<<<<< HEAD
#
# (qp, qtheta, qv, ra, rdelta) = (30, 5, 5, 20, 20)
# (qpN, qthetaN, qvN) = (1000, 3000, 1000)
# (xref, yref, thetaref, vref) = (0, 0, -pi/2, 0)
# p_val = x_init + [ts, L, alpha, qp, qtheta, qv, ra, rdelta, qpN, qthetaN, qvN, xref, yref, thetaref, vref]
# u_star = builder.solve(p_val, print_result=True)
# plot_solution(user_ocp, u_star, p_val)
=======
solver = rosenbrock.solver()
result = solver.run(p=[0.5, 8.5], initial_guess=[1, 2, 3, 4, 0])
print(" ")
print(f"solution = {result.solution}")
print(f"time = {result.solve_time_ms} ms")
print(f"penalty = {result.penalty}")
print(f"infeasibility f1 = {result.f1_infeasibility}")
print(f"infeasibility f2 = {result.f2_norm}")
print(f"status = {result.exit_status}")
print(f"inner = {result.num_inner_iterations}")
print(f"outer = {result.num_outer_iterations}")
print(f"cost = {result.cost}")

# Preconditioned    Non-preconditioned
# -------------------------------------
# 23/3              244/26

# Solutions:
#
# [-0.06168156776090604, 0.10745271293967644, 0.11363970229300129, 0.013666212246169969, 0.00018549750799884656]
# [-0.06168061635750967, 0.10744096043712821, 0.11361445307465148, 0.013640838407880301, 0.00019045750968868237]
>>>>>>> 6fc98ec5
<|MERGE_RESOLUTION|>--- conflicted
+++ resolved
@@ -1,226 +1,3 @@
-<<<<<<< HEAD
-import opengen.constraints as constraints
-import casadi.casadi as cs
-import opengen.functions as fn
-import opengen.config as cfg
-import numpy as np
-from ocp.optimal_control_problem import OptimalControlProblem
-from ocp.ocp_builder import OCPBuilder
-import matplotlib.pyplot as plt
-from ocp.set_exclusion import ExclusionSet
-from ocp.type_enums import *
-import math
-import sys
-
-def plot_2D_circle(centre, radius):
-    t = np.linspace(0, 2 * pi, 120)
-    x_circle = centre[0] + radius * np.sin(t)
-    y_circle = centre[1] + radius * np.cos(t)
-    plt.plot(x_circle, y_circle)
-
-def plot_2D_ballinf(centre, radius):
-    xp = [centre[0] - radius, centre[0] + radius]
-    yp = [centre[1] - radius, centre[1] + radius]
-    x = np.concatenate((np.linspace(xp[0], xp[1], 120), np.array([xp[1]] * 120), np.linspace(xp[1], xp[0], 120), np.array([xp[0]] * 120)))
-    y = np.concatenate((np.array([yp[1]] * 120), np.linspace(yp[1], yp[0], 120), np.array([yp[0]] * 120), np.linspace(yp[0], yp[1], 120)))
-    plt.plot(x, y)
-
-def plot_2D_box(xmin, xmax):
-    xp = [xmin[0], xmax[0]]
-    yp = [xmin[1], xmax[1]]
-    x = np.concatenate((np.linspace(xp[0], xp[1], 120), np.array([xp[1]] * 120), np.linspace(xp[1], xp[0], 120), np.array([xp[0]] * 120)))
-    y = np.concatenate((np.array([yp[1]] * 120), np.linspace(yp[1], yp[0], 120), np.array([yp[0]] * 120), np.linspace(yp[0], yp[1], 120)))
-    plt.plot(x, y)
-
-# Build parametric optimizer
-# ------------------------------------
-(nx, nu, N) = (4, 2, 30)
-
-pi = round(math.pi, 2)
-
-umin = [-3.0, -pi/6]
-umax = [3.0, pi/6]
-
-xmin = [-1000, -1000, -2*pi, -5.0]
-xmax = [1000, 1000, 2*pi, 5.0]
-
-u_set = [constraints.Rectangle(umin, umax)]*N
-
-x_set = [constraints.Rectangle(xmin, xmax)]*N
-
-def testcase_input_1():
-    x_init_val = [-8.0, 3.0, 0.0, 1.0]
-    x_ref_val = [0, 0, -pi/2, 0]
-
-    c1_centre = [-1.5, 1.5]
-    c1_radius = 0.5
-
-    b1_centre = [-3.5, 0]
-    b1_radius = 0.8
-
-    b2_centre = [3.5, 0]
-    b2_radius = 0.8
-
-    return x_init_val, x_ref_val, c1_centre, c1_radius, b1_centre, b1_radius, b2_centre, b2_radius
-
-
-def testcase_input_2():
-    x_init_val = [-8.0, 4.0, 0.0, 1.0]
-    x_ref_val = [0, 0, 0, 0]
-
-    c1_centre = [-2.5, 2]
-    c1_radius = 1
-
-    b1_xmin=[-7, -1]
-    b1_xmax=[-3, 1]
-
-    b2_xmin=[3, -1]
-    b2_xmax=[7, 1]
-
-    return x_init_val, x_ref_val, c1_centre, c1_radius, b1_xmin, b1_xmax, b2_xmin, b2_xmax
-
-
-def testcase_input_3():
-    x_init_val = [-8.0, 5.0, 0.0, 1.0]
-    x_ref_val = [0, 0, -pi/2, 0]
-
-    c1_centre = [-1, 2]
-    c1_radius = 1
-
-    b1_xmin=[-5, -2]
-    b1_xmax=[-3, 2]
-
-    b2_xmin=[2, -2]
-    b2_xmax=[4, 2]
-
-    return x_init_val, x_ref_val, c1_centre, c1_radius, b1_xmin, b1_xmax, b2_xmin, b2_xmax
-
-formulation = FormulationType.MULTIPLE_SHOOTING
-
-solver_config = cfg.SolverConfiguration() \
-                .with_preconditioning(True) \
-                .with_optimized_initial_penalty(True)
-
-# [x_init_val, x_ref_val, c1_centre, c1_radius, s1_centre, s1_radius, s2_centre, s2_radius, formulation] = testcase_input_1()
-# [x_init_val, x_ref_val, c1_centre, c1_radius, b1_xmin, b1_xmax, b2_xmin, b2_xmax] = testcase_input_2()
-[x_init_val, x_ref_val, c1_centre, c1_radius, b1_xmin, b1_xmax, b2_xmin, b2_xmax] = testcase_input_3()
-
-test_name = (".\output\T3_Multiple_shooting_" if formulation is FormulationType.MULTIPLE_SHOOTING else ".\output\T3_Single_shooting_") + \
-    "Pre_" + str(solver_config.preconditioning) + "_Init_" +str(solver_config.optimize_initial_penalty)
-figure_name = test_name + ".png"
-file_name = test_name + ".txt"
-# file_name = ".\output\output_log.txt"
-
-c1 = ExclusionSet(constraint=constraints.Ball2(center=c1_centre, radius=c1_radius), state_idx=[0, 1])
-# b1 = ExclusionSet(constraint=constraints.BallInf(center=s1_centre, radius=s1_radius), state_idx=[0, 1])
-# b2 = ExclusionSet(constraint=constraints.BallInf(center=s2_centre, radius=s2_radius), state_idx=[0, 1])
-b1 = ExclusionSet(constraint=constraints.Rectangle(b1_xmin, b1_xmax), state_idx=[0, 1])
-b2 = ExclusionSet(constraint=constraints.Rectangle(b2_xmin, b2_xmax), state_idx=[0, 1])
-
-exclusion_set_list = [c1, b1, b2]
-
-x_init = cs.SX.sym('x_init', nx)
-ts = cs.SX.sym('ts', 1)
-L = cs.SX.sym('L', 1)
-alpha = cs.SX.sym('alpha', 1)
-qp = cs.SX.sym('qp', 1)
-qtheta = cs.SX.sym('qtheta', 1)
-qv = cs.SX.sym('qv', 1)
-ra = cs.SX.sym('ra', 1)
-rdelta = cs.SX.sym('rdelta', 1)
-qpN = cs.SX.sym('qpN', 1)
-qthetaN = cs.SX.sym('qthetaN', 1)
-qvN = cs.SX.sym('qvN', 1)
-x_ref = cs.SX.sym('x_ref', nx)
-p_symb = cs.vertcat(x_init, ts, L, alpha, qp, qtheta, qv, ra, rdelta, qpN, qthetaN, qvN, x_ref)
-
-p_idx = {
-    "x_init": 0,
-    "ts": nx,
-    "L": nx + 1,
-    "alpha": nx + 2,
-    "qp": nx + 3,
-    "qtheta": nx + 4,
-    "qv": nx + 5,
-    "ra": nx + 6,
-    "rdelta": nx + 7,
-    "qpN": nx + 8,
-    "qthetaN": nx + 9,
-    "qvN": nx + 10,
-    "x_ref": nx + 11
-}
-
-u_previous = [0]*nu
-
-def system_dynamics_fn(x, u, p_symb):
-    x_tp1 = [None]*nx
-    L = p_symb[p_idx["L"]]
-    ts = p_symb[p_idx["ts"]]
-    alpha = p_symb[p_idx["alpha"]]
-
-    if fn.is_symbolic(x) or fn.is_symbolic(u):
-        x_tp1[0] = x[0] + ts * (x[3] * cs.cos(x[2]))
-        x_tp1[1] = x[1] + ts * (x[3] * cs.sin(x[2]))
-        x_tp1[2] = x[2] + ts * ((x[3] * cs.tan(u[1]))/L)
-        x_tp1[3] = x[3] + ts * (alpha * (u[0] - x[3]))
-    else:
-        x_tp1[0] = x[0] + ts * (x[3] * np.cos(x[2]))
-        x_tp1[1] = x[1] + ts * (x[3] * np.sin(x[2]))
-        x_tp1[2] = x[2] + ts * ((x[3] * np.tan(u[1])) / L)
-        x_tp1[3] = x[3] + ts * (alpha * (u[0] - x[3]))
-    return x_tp1
-
-
-def stage_cost_fn(x, u, p_symb):
-    qp = p_symb[p_idx["qp"]]
-    qtheta = p_symb[p_idx["qtheta"]]
-    qv = p_symb[p_idx["qv"]]
-    ra = p_symb[p_idx["ra"]]
-    rdelta = p_symb[p_idx["rdelta"]]
-    xref = p_symb[p_idx["x_ref"]]
-    yref = p_symb[p_idx["x_ref"] + 1]
-    thetaref = p_symb[p_idx["x_ref"] + 2]
-    vref = p_symb[p_idx["x_ref"] + 3]
-    global u_previous
-
-    stage_cost = qp * ((x[0] - xref) ** 2 + (x[1] - yref) ** 2) \
-                 + qtheta * (x[2] - thetaref) ** 2 \
-                 + qv * (x[3] - vref) ** 2 \
-                 + ra * (u[0] - u_previous[0]) ** 2 \
-                 + rdelta * (u[1] - u_previous[1]) ** 2
-    u_previous = u
-
-    return stage_cost
-
-
-def terminal_cost_fn(x, p_symb):
-    qpN = p_symb[p_idx["qpN"]]
-    qthetaN = p_symb[p_idx["qthetaN"]]
-    qvN = p_symb[p_idx["qvN"]]
-    xref = p_symb[p_idx["x_ref"]]
-    yref = p_symb[p_idx["x_ref"] + 1]
-    thetaref = p_symb[p_idx["x_ref"] + 2]
-    vref = p_symb[p_idx["x_ref"] + 3]
-
-    terminal_cost = qpN*((x[0]-xref)**2 + (x[1]-yref)**2) \
-                    + qthetaN*(x[2]-thetaref)**2 \
-                    + qvN*(x[3]-vref)**2
-
-    return terminal_cost
-
-
-user_ocp = OptimalControlProblem(p_symb, nx, nu, system_dynamics_fn, stage_cost_fn, terminal_cost_fn) \
-    .with_horizon(N)\
-    .with_formulation_type(formulation)\
-    .with_input_constraint(u_set)\
-    .with_state_constraint(x_set)\
-    .with_exclusion_set(exclusion_set_list)
-
-builder = OCPBuilder(user_ocp)\
-            .with_build_interface(OcpInterfaceType.DIRECT) \
-            .with_solver_config(solver_config)
-
-=======
 import sys
 import os
 
@@ -267,119 +44,11 @@
                                           meta,
                                           build_config,
                                           solver_cfg)
->>>>>>> 6fc98ec5
 builder.build()
 
-def plot_solution(user_ocp, u_star, p_val):
-    nx = user_ocp.nx
-    nu = user_ocp.nu
-    N = user_ocp.horizon
+sys.path.insert(1, os.path.join(optimizers_dir, optimizer_name))
+rosenbrock = __import__(optimizer_name)
 
-    ts = p_val[p_idx["ts"]]
-    t_max = round(ts * (N-1), 3)
-    time = np.linspace(0, t_max, N)
-    ux = u_star[0:nu * N:nu]
-    uy = u_star[1:nu * N:nu]
-
-    plt.subplot(211)
-    plt.plot(time, ux, '-o')
-    plt.ylabel('acceleration')
-    plt.subplot(212)
-    plt.plot(time, uy, '-o')
-    plt.ylabel('delta')
-    plt.xlabel('Time')
-    plt.show()
-
-    z_star = [None] * (nx * (N + 1))
-    z_star[:nx] = p_val[:nx]
-
-    if user_ocp.formulation_type is FormulationType.MULTIPLE_SHOOTING:
-        z_star[nx:] = u_star[nu * N:]
-    elif user_ocp.formulation_type is FormulationType.SINGLE_SHOOTING:
-        for t in range(N):
-            z_star[nx * (t + 1):nx * (t + 2)] = user_ocp.sys_dyn_fn(z_star[nx * t:nx * (t + 1)],
-                                                                    u_star[nu * t:nu * (t + 1)], p_val)
-
-    # plot system states x, y and theta
-    t_max = round(ts * N, 3)
-    time = np.linspace(0, t_max, (N + 1))
-    zx = z_star[0:nx * (N + 1):nx]
-    zy = z_star[1:nx * (N + 1):nx]
-    ztheta = z_star[2:nx * (N + 1):nx]
-    zv = z_star[3:nx * (N + 1):nx]
-
-    plt.subplot(211)
-    plt.plot(time, zv, '-o')
-    plt.ylabel('velocity')
-    plt.subplot(212)
-    plt.plot(time, ztheta, '-o')
-    plt.ylabel('theta')
-    plt.xlabel('Time')
-    plt.show()
-
-    plt.plot(zx, zy, '-o')
-    plt.ylabel('y')
-    plt.xlabel('x')
-
-    plot_2D_circle(c1_centre, c1_radius)
-    # plot_2D_ballinf(s1_centre, s1_radius)
-    # plot_2D_ballinf(s2_centre, s2_radius)
-    plot_2D_box(b1_xmin, b1_xmax)
-    plot_2D_box(b2_xmin, b2_xmax)
-
-    plt.arrow(zx[0], zy[0], np.cos(ztheta[0]) * 0.2, np.sin(ztheta[0]) * 0.2, head_width=.5, color=(0.8, 0, 0.2))
-    plt.arrow(zx[-1], zy[-1], np.cos(ztheta[-1]) * 0.2, np.sin(ztheta[-1]) * 0.2, head_width=.5, color=(0.8, 0, 0.2))
-
-    plt.xlim([-8.5,7.5])
-    plt.ylim([-3,6])
-    plt.gca().set_aspect('equal', adjustable='box')
-    plt.savefig(figure_name, bbox_inches='tight')
-    plt.show()
-
-
-ts = 0.5
-L = 2.5
-alpha = 0.25
-# (qp, qtheta, qv, ra, rdelta) = (18, 2, 5, 100, 30)
-# (qpN, qthetaN, qvN) = (3000, 1000, 100)
-# # (xref, yref, thetaref, vref) = (0, 0, 0, 0)
-# # p_val = x_init_val + [ts, L, alpha, qp, qtheta, qv, ra, rdelta, qpN, qthetaN, qvN, xref, yref, thetaref, vref]
-
-# u_star = builder.solve(p_val, print_result=True)
-# plot_solution(user_ocp, u_star, p_val)
-
-
-(qp, qtheta, qv, ra, rdelta) = (18, 2, 5, 10, 30)
-(qpN, qthetaN, qvN) = (3000, 5000, 10)
-p_val = x_init_val + [ts, L, alpha, qp, qtheta, qv, ra, rdelta, qpN, qthetaN, qvN] + x_ref_val
-
-original_stdout = sys.stdout
-with open(file_name, 'a') as f:
-    sys.stdout = f
-
-    if x_ref_val[2] == 0:
-        print('\nTESTCASE 2')
-    elif x_ref_val[2] == -pi/2:
-        print('\nTESTCASE 3')
-    print('Formulation: Multiple Shooting') if formulation is FormulationType.MULTIPLE_SHOOTING \
-                                            else print('Formulation: Single Shooting')
-    print('Preconditioning: ', solver_config.preconditioning)
-    print('Optimized Initial Penalty: ', solver_config.optimize_initial_penalty)
-
-    u_star = builder.solve(p_val, print_result=True)
-    print('\n')
-    sys.stdout = original_stdout
-plot_solution(user_ocp, u_star, p_val)
-
-<<<<<<< HEAD
-#
-# (qp, qtheta, qv, ra, rdelta) = (30, 5, 5, 20, 20)
-# (qpN, qthetaN, qvN) = (1000, 3000, 1000)
-# (xref, yref, thetaref, vref) = (0, 0, -pi/2, 0)
-# p_val = x_init + [ts, L, alpha, qp, qtheta, qv, ra, rdelta, qpN, qthetaN, qvN, xref, yref, thetaref, vref]
-# u_star = builder.solve(p_val, print_result=True)
-# plot_solution(user_ocp, u_star, p_val)
-=======
 solver = rosenbrock.solver()
 result = solver.run(p=[0.5, 8.5], initial_guess=[1, 2, 3, 4, 0])
 print(" ")
@@ -400,5 +69,4 @@
 # Solutions:
 #
 # [-0.06168156776090604, 0.10745271293967644, 0.11363970229300129, 0.013666212246169969, 0.00018549750799884656]
-# [-0.06168061635750967, 0.10744096043712821, 0.11361445307465148, 0.013640838407880301, 0.00019045750968868237]
->>>>>>> 6fc98ec5
+# [-0.06168061635750967, 0.10744096043712821, 0.11361445307465148, 0.013640838407880301, 0.00019045750968868237]