--- conflicted
+++ resolved
@@ -384,16 +384,9 @@
     def __generate_main_project_code(self):
         self.__logger.info("Generating main code for target optimizer (lib.rs)")
         target_dir = self.__target_dir()
-<<<<<<< HEAD
-        file_loader = jinja2.FileSystemLoader(og_dfn.templates_dir())
-        env = jinja2.Environment(loader=file_loader, autoescape=True)
-        template = env.get_template('optimizer.rs')
-        output_template = template.render(solver_config=self.__solver_config,
-=======
-        optimizer_rs_template = OpEnOptimizerBuilder.__get_template('optimizer.rs.template')
+        optimizer_rs_template = OpEnOptimizerBuilder.__get_template('optimizer.rs')
         optimizer_rs_output_template = optimizer_rs_template.render(
                                           solver_config=self.__solver_config,
->>>>>>> cef9ff8e
                                           meta=self.__meta,
                                           problem=self.__problem,
                                           timestamp_created=datetime.datetime.now(),
@@ -455,17 +448,9 @@
         make_dir_if_not_exists(tcp_iface_dir)
         make_dir_if_not_exists(tcp_iface_source_dir)
 
-<<<<<<< HEAD
-        # generate main.rs for tcp_iface
-        file_loader = jinja2.FileSystemLoader(og_dfn.templates_dir())
-        env = jinja2.Environment(loader=file_loader, autoescape=True)
-        template = env.get_template('tcp_server.rs')
-        output_template = template.render(meta=self.__meta,
-=======
         # generate tcp_server.rs for tcp_iface
-        tcp_rs_template = OpEnOptimizerBuilder.__get_template('tcp_server.rs.template')
+        tcp_rs_template = OpEnOptimizerBuilder.__get_template('tcp_server.rs')
         tcp_rs_output_template = tcp_rs_template.render(meta=self.__meta,
->>>>>>> cef9ff8e
                                           tcp_server_config=self.__build_config.tcp_interface_config,
                                           timestamp_created=datetime.datetime.now())
         target_tcp_rs_path = os.path.join(tcp_iface_source_dir, "main.rs")
@@ -530,7 +515,7 @@
     def __generate_c_bindings_example(self):
         self.__logger.info("Generating example_optimizer.c (C bindings example for your convenience)")
         target_dir = self.__target_dir()
-        cbind_template = OpEnOptimizerBuilder.__get_template('example_optimizer_c_bindings.c.template')
+        cbind_template = OpEnOptimizerBuilder.__get_template('example_optimizer_c_bindings.c')
         cbind_output_template = cbind_template.render(meta=self.__meta,
                                           build_config=self.__build_config,
                                           problem=self.__problem)
